--- conflicted
+++ resolved
@@ -62,11 +62,7 @@
 googleflash = "google/gemini-2.5-flash-preview"
 googleflashlite = "google/gemini-2.5-flash-lite-preview-06-17"
 SUMMARY_MODEL = googleflashlite  # Model for summaries
-<<<<<<< HEAD
-MAIN_MODEL = openaio3pro  # Primary model for main agent operations
-=======
 MAIN_MODEL = openai41  # Primary model for main agent operations
->>>>>>> 964709e8
 CODE_MODEL = googlepro  # Model for code generation tasks
 # Feature flag constants
 COMPUTER_USE_BETA_FLAG = "computer-use-2024-10-22"

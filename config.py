--- conflicted
+++ resolved
@@ -84,13 +84,6 @@
 zai45 = "z-ai/glm-4.5"
 halfa = "openrouter/horizon-beta"
 autor = "meta-llama/llama-4-maverick"
-<<<<<<< HEAD
-
-openaiopen ="openai/gpt-oss-120b"
-SUMMARY_MODEL = openaiopen  # Model for summaries
-MAIN_MODEL = openaiopen  # Primary model for main agent operations
-CODE_MODEL = openaiopen  # Model for code generation tasks
-=======
 openaiopen = "openai/gpt-oss-120b"
 open5 = "openai/gpt-5"
 open5mini="openai/gpt-5-mini"
@@ -99,7 +92,6 @@
 SUMMARY_MODEL = open5  # Model for summaries
 MAIN_MODEL = open5  # Primary model for main agent operations
 CODE_MODEL = open5  # Model for code generation tasks
->>>>>>> d7be0f46
 
 # Feature flag constants
 COMPUTER_USE_BETA_FLAG = "computer-use-2024-10-22"

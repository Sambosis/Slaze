# agent.py
"""is the main file that contains the Agent class. The Agent class is responsible for interfacing with the LLM API and running the tools. It receives messages from the user, sends them to the LLM API, and processes the response. It also manages the state of the conversation, such as the context and the messages exchanged between the user and the assistant. The Agent class uses the ToolCollection class to run the tools and generate the responses. The Agent class also uses the OutputManager class to format the messages and display them in the web interface. The Agent class uses the TokenTracker class to track the token usage and display it in the web interface. The Agent class uses the AgentDisplayWebWithPrompt class to display the messages in the web interface and prompt the user for input. The Agent class is used by the run.py and serve.py scripts to start the application and run the web server."""

import json
import os
from typing import Dict, Union
from openai import OpenAI
import logging
from rich import print as rr

from tools import (
    BashTool,
    ProjectSetupTool,
    WriteCodeTool,
    PictureGenerationTool,
    EditTool,
    ToolCollection,
    ToolResult,
)
from utils.web_ui import WebUI
from utils.agent_display_console import AgentDisplayConsole
from utils.context_helpers import extract_text_from_content, refresh_context_async
from utils.output_manager import OutputManager
from config import (
    COMPUTER_USE_BETA_FLAG,
    PROMPT_CACHING_BETA_FLAG,
    MAIN_MODEL,
    MAX_SUMMARY_TOKENS,
    reload_system_prompt,
)

from dotenv import load_dotenv
import asyncio # Added asyncio
from pathlib import Path # Added Path
from config import set_constant, get_constant, MAIN_MODEL # Added config imports
-from config import set_constant, get_constant, MAIN_MODEL # Added config imports
+from config import set_constant, get_constant  # Added config imports
load_dotenv()

logger = logging.getLogger(__name__)

<<<<<<< HEAD

async def call_llm_for_task_revision(prompt_text: str, client: OpenAI, model: str) -> str:
    """
    Calls an LLM to revise the given prompt_text, incorporating detailed instructions
    for structuring the task, especially for programming projects.
    """
    logger.info(f"Attempting to revise/structure task with LLM ({model}): '{prompt_text[:100]}...'")

    # This combined prompt is based on the user-provided example
    detailed_revision_prompt_template = (
        "Your primary function is to analyze and structure a user's request. Your output will be used as the main task definition for a subsequent AI agent that generates software projects. "
        "Carefully consider the user's input and transform it into a detailed and actionable task definition.\n\n"
        "USER'S ORIGINAL REQUEST:\n"
        "------------------------\n"
        "{user_request}\n"
        "------------------------\n\n"
        "INSTRUCTIONS:\n"
        "1.  **Analyze the Request Type:**\n"
        "    *   **If the request sounds like a programming project:** Proceed with instructions 2-4.\n"
        "    *   **If the user asks a simple non-coding question:** Simply repeat the user's question as the task definition. For example, if the user asks 'What is the capital of France?', the output should be 'What is the capital of France?'.\n"
        "    *   **If the request is unexpected or ambiguous:** Use your best judgment to create a concise task definition that makes sense for the circumstance. Prioritize clarity.\n\n"
        "2.  **For Programming Projects - Expand Description:**\n"
        "    *   Restate the problem in significantly more detail. Flesh out the requirements.\n"
        "    *   If there are any decisions left for the developer (e.g., choice of a specific algorithm, UI details if not specified), you MUST make those choices now and clearly include them in your expanded description. Be specific.\n\n"
        "3.  **For Programming Projects - Define File Tree:**\n"
        "    *   After the expanded description, provide a file tree for the program. This tree should list ALL necessary code files and any crucial asset files (e.g., `main.py`, `utils/helper.py`, `assets/icon.png`).\n"
        "    *   For each file in the tree, you MUST provide:\n"
        "        *   The full path relative to the project root (e.g., `src/app.py`, `tests/test_module.py`).\n"
        "        *   A brief, clear statement about the purpose of that specific file.\n"
        "        *   Explicitly state the correct way to import the file/module using absolute imports from the project root (e.g., `from src import app`, `import src.models.user`). Assume the project root is the primary location for running the code or is added to PYTHONPATH.\n"
        "    *   **Important Considerations for File Tree:**\n"
        "        *   Lean towards creating FEWER files and folders while maintaining organization and manageability. Avoid overly nested structures unless strictly necessary.\n"
        "        *   Focus on simplicity.\n"
        "        *   Do NOT create or list non-code project management files like `pyproject.toml`, `.gitignore`, `README.md`, `LICENSE`, etc. Only list files that are part of the application's codebase or directly used assets.\n\n"
        "4.  **Output Format:**\n"
        "    *   The output should start with the expanded description (if a programming project) or the direct task (if non-coding).\n"
        "    *   This should be followed by the file tree section (if a programming project), clearly delineated.\n"
        "    *   Do NOT include any conversational preamble, your own comments about the process, or any text beyond the structured task definition itself.\n"
        "    *   Example structure for a programming project:\n"
        "        \"\"\"\n"
        "        [Expanded Description of the project, including decisions made...]\n\n"
        "        File Tree:\n"
        "        - project_root/\n"
        "          - src/\n"
        "            - __init__.py (Purpose: Marks 'src' as a package. Import: `import src`)\n"
        "            - main.py (Purpose: Main entry point of the application. Import: `from src import main` or `import src.main`)\n"
        "            - module_one/\n"
        "              - __init__.py (Purpose: Marks 'module_one' as a sub-package. Import: `from src import module_one`)\n"
        "              - functions.py (Purpose: Contains utility functions for module_one. Import: `from src.module_one import functions`)\n"
        "          - assets/\n"
        "            - image.png (Purpose: An image asset for the UI.)\n"
        "        \"\"\"\n\n"
        "Now, process the user's original request based on these instructions."
    )

    formatted_revision_prompt = detailed_revision_prompt_template.format(user_request=prompt_text)

    try:
        # The user's example used "anthropic/claude-3.7-sonnet:beta".
        # We should use the model specified or fall back to a strong default like MAIN_MODEL.
        # For this refinement, let's honor the specific model from the example if available, else MAIN_MODEL.
        # This requires checking if 'model' param can be overridden or if we add a new constant.
        # For now, I'll stick to the 'model' parameter passed to this function.
        # If the calling code passes "anthropic/claude-3.7-sonnet:beta", it will be used.
        # Otherwise, it will use MAIN_MODEL as per current Agent._revise_and_save_task.

        response = client.chat.completions.create(
            model=model,
            messages=[{"role": "user", "content": formatted_revision_prompt}],
            temperature=0.3, # Lower temperature for more focused, less creative revision
            n=1,
            stop=None,
        )
        if response.choices and response.choices[0].message and response.choices[0].message.content:
            revised_task = response.choices[0].message.content.strip()
            # Basic check to ensure LLM didn't just return an empty string or something very short
            if len(revised_task) < 0.5 * len(prompt_text) and len(prompt_text) > 50 : # Heuristic: if significantly shorter
                 logger.warning(f"LLM task revision is much shorter than original. Original: '{prompt_text[:100]}...', Revised: '{revised_task[:100]}...'. Using original.")
                 return prompt_text

            logger.info(f"Task successfully revised by LLM ({model}): '{revised_task[:100]}...'")
            return revised_task
        else:
            logger.warning(f"LLM task revision ({model}) returned empty or invalid response. Using original task: '{prompt_text[:100]}...'")
            return prompt_text
    except Exception as e:
        logger.error(f"Error during LLM task revision with model {model}: {e}. Using original task: '{prompt_text[:100]}...'", exc_info=True)
        return prompt_text


=======
>>>>>>> 4f31a673
class Agent:
    async def _revise_and_save_task(self, initial_task: str) -> str:
        """
        Revises the task using an LLM, saves it to task.txt, updates the
        TASK constant, and returns the revised task.
        """
        revised_task_from_llm = await call_llm_for_task_revision(initial_task, self.client, MAIN_MODEL)
        logger.info(f"Task revision result: '{initial_task[:100]}...' -> '{revised_task_from_llm[:100]}...'")

        repo_dir_val = get_constant("REPO_DIR")
        if not repo_dir_val:
            logger.error("REPO_DIR not found in constants. Cannot save revised task.txt.")
            # Fallback: update self.task and TASK constant but don't write to file.
            set_constant("TASK", revised_task_from_llm)
            return revised_task_from_llm

        repo_dir = Path(repo_dir_val)
        task_file_path = repo_dir / "logs" / "task.txt"

        try:
            task_file_path.parent.mkdir(parents=True, exist_ok=True)
            with open(task_file_path, "w", encoding="utf-8") as f:
                f.write(revised_task_from_llm)
            logger.info(f"Revised task saved to {task_file_path}")
        except Exception as e:
            logger.error(f"Error saving revised task to {task_file_path}: {e}", exc_info=True)
            # Continue even if file write fails, but log it.

        set_constant("TASK", revised_task_from_llm)
        logger.info("TASK constant updated with revised task.")
        return revised_task_from_llm

    def __init__(self, task: str, display: Union[WebUI, AgentDisplayConsole]):
        self.task = task
        # Set initial task constant
        set_constant("TASK", self.task)
        logger.info(f"Initial TASK constant set to: {self.task[:100]}...")

        # Initialize client and other properties needed by _revise_and_save_task
        self.client = OpenAI(
            api_key=os.getenv("OPENROUTER_API_KEY") or os.getenv("OPENAI_API_KEY"),
            base_url=os.getenv("OPENAI_BASE_URL", "https://openrouter.ai/api/v1"),
        )

        # Revise the task and save it
        try:
            # Create a new event loop if one doesn't exist, otherwise use the existing one
            try:
                loop = asyncio.get_event_loop()
                if loop.is_running():
                    logger.warning("Event loop already running, deferring task revision")
                    revised_task = self.task  # Keep original task for now
                else:
                    revised_task = loop.run_until_complete(self._revise_and_save_task(self.task))
            except RuntimeError:
                # No event loop exists in current thread
                revised_task = asyncio.run(self._revise_and_save_task(self.task))
            self.task = revised_task # Update self.task to the revised one
            logger.info(f"Agent task updated to revised version: {self.task[:100]}...")
        except Exception as e:
            logger.error(f"Error during task revision process in __init__: {e}", exc_info=True)
            # self.task remains the original task if revision fails

        self.display = display
        self.context_recently_refreshed = False
        self.refresh_count = 45
        self.refresh_increment = 15  # the number     to increase the refresh count by
        self.tool_collection = ToolCollection(
            WriteCodeTool(display=self.display),
            ProjectSetupTool(display=self.display),
            BashTool(display=self.display),
            PictureGenerationTool(display=self.display),
            EditTool(display=self.display),  # Uncommented and enabled for testing
            display=self.display,
        )
        self.output_manager = OutputManager(self.display)
        self.system_prompt = reload_system_prompt()
        self.messages = [{"role": "system", "content": self.system_prompt}]
        # self.client is already initialized before _revise_and_save_task is called.
        # No need to initialize it again here.
        # self.client = OpenAI(
        #     api_key=os.getenv("OPENROUTER_API_KEY") or os.getenv("OPENAI_API_KEY"),
        #     base_url=os.getenv("OPENAI_BASE_URL", "https://openrouter.ai/api/v1"),
        # )
        self.enable_prompt_caching = True
        self.betas = [COMPUTER_USE_BETA_FLAG, PROMPT_CACHING_BETA_FLAG]
        self.image_truncation_threshold = 1
        self.only_n_most_recent_images = 2
        self.step_count = 0
        # Add detailed logging of tool params
        self.tool_params = self.tool_collection.to_params()

    def log_tool_results(self, combined_content, tool_name, tool_input):
        """
        Log tool results to a file in a human-readable format.

        Args:
            combined_content: The content to log
            tool_name: The name of the tool that was executed
            tool_input: The input provided to the tool
        """
        with open("./logs/tool.txt", "a", encoding="utf-8") as f:
            f.write("\n" + "=" * 80 + "\n")
            f.write(f"TOOL EXECUTION: {tool_name}\n")
            f.write(f"INPUT: {json.dumps(tool_input, indent=2)}\n")
            f.write("-" * 80 + "\n")

            for item in combined_content:
                f.write(f"CONTENT TYPE: {item['type']}\n")
                if item["type"] == "tool_result":
                    f.write(f"TOOL USE ID: {item['tool_use_id']}\n")
                    f.write(f"ERROR: {item['is_error']}\n")
                    if isinstance(item["content"], list):
                        f.write("CONTENT:\n")
                        for content_item in item["content"]:
                            f.write(
                                f"  - {content_item['type']}: {content_item.get('text', '[non-text content]')}\n"
                            )
                    else:
                        f.write(f"CONTENT: {item['content']}\n")
                elif item["type"] == "text":
                    f.write(f"TEXT:\n{item['text']}\n")
                f.write("-" * 50 + "\n")
            f.write("=" * 80 + "\n\n")

    async def run_tool(self, content_block):
        result = ToolResult(
            output="Tool execution not started", tool_name=content_block["name"]
        )
        # SET THE CONSTANT TASK to self.task
        try:
            logger.debug(f"Tool name: {content_block['name']}")
            logger.debug(f"Tool input: {content_block['input']}")
            result = await self.tool_collection.run(
                name=content_block["name"],
                tool_input=content_block["input"],
            )
            if result is None:
                result = ToolResult(
                    output="Tool execution failed with no result",
                    tool_name=content_block["name"],
                )
        except Exception as e:
            result = ToolResult(
                output=f"Tool execution failed: {str(e)}",
                tool_name=content_block["name"],
                error=str(e),
            )
        finally:
            tool_result = self._make_api_tool_result(result, content_block["id"])
            # logger.debug(f"Tool result: {tool_result}") # This might be too verbose, let's comment it out for now
            tool_output = (
                result.output
                if hasattr(result, "output") and result.output
                else str(result)
            )
            tool_name = content_block["name"]
            if len(tool_name) > 64:
                tool_name = tool_name[:61] + "..."  # Truncate to 61 and add ellipsis
            combined_content = [
                {
                    "type": "tool_result",
                    "content": tool_result["content"],
                    "tool_use_id": tool_result["tool_use_id"],
                    "is_error": tool_result["is_error"],
                }
            ]
            combined_content.append(
                {
                    "type": "text",
                    "text": f"Tool '{tool_name}' was called with input: {json.dumps(content_block['input'])}.\nResult: {extract_text_from_content(tool_output)}",
                }
            )

            # Only tool messages should follow assistant tool calls. Appending a
            # user message here violates the expected OpenAI API sequence and
            # leads to errors like:
            #   "An assistant message with 'tool_calls' must be followed by tool
            #   messages responding to each 'tool_call_id'."
            # The tool results are instead logged and a proper tool message is
            # added by ``Agent.step`` after ``run_tool`` returns.

            # Use the dedicated logging function instead of inline logging
            self.log_tool_results(combined_content, tool_name, content_block["input"])

            return tool_result

    def _make_api_tool_result(self, result: ToolResult, tool_use_id: str) -> Dict:
        """Create a tool result dictionary."""
        tool_result_content = []
        is_error = False

        if result is None:
            is_error = True
            tool_result_content.append(
                {"type": "text", "text": "Tool execution resulted in None"}
            )
        elif isinstance(result, str):
            is_error = True
            tool_result_content.append({"type": "text", "text": result})
        else:
            # Check if there's an error attribute and it has a value
            if hasattr(result, "error") and result.error:
                is_error = True
                tool_result_content.append({"type": "text", "text": result.error})

            # Add output if it exists
            if hasattr(result, "output") and result.output:
                tool_result_content.append({"type": "text", "text": result.output})

            # Add image if it exists
            if hasattr(result, "base64_image") and result.base64_image:
                tool_result_content.append(
                    {
                        "type": "image",
                        "source": {
                            "type": "base64",
                            "media_type": "image/png",
                            "data": result.base64_image,
                        },
                    }
                )

        return {
            "type": "tool_result",
            "content": tool_result_content,
            "tool_use_id": tool_use_id,
            "is_error": is_error,
        }

    def _inject_prompt_caching(self):
        messages = self.messages
        breakpoints_remaining = 2
        for message in reversed(messages):
            if message["role"] == "user" and isinstance(
                content := message["content"], list
            ):
                if breakpoints_remaining:
                    breakpoints_remaining -= 1
                    content[-1]["cache_control"] = {"type": "ephemeral"}
                else:
                    content[-1].pop("cache_control", None)
                    break

    def _sanitize_tool_name(self, name: str) -> str:
        """Sanitize tool name to match pattern '^[a-zA-Z0-9_-]{1,64}$'"""
        import re

        # Keep only alphanumeric chars, underscores and hyphens
        sanitized = re.sub(r"[^a-zA-Z0-9_-]", "_", name)
        # Truncate to 64 chars if needed
        if len(sanitized) > 64:
            sanitized = sanitized[:64]
        return sanitized

    async def step(self):
        """Run one step of the agent using OpenAI."""
        self.step_count += 1
        messages = self.messages
        rr(f"Step {self.step_count} with {len(messages)} messages")
        try:
            response = self.client.chat.completions.create(
                model=MAIN_MODEL,
                messages=messages,
                tools=self.tool_params,
                tool_choice="auto",
                max_tokens=MAX_SUMMARY_TOKENS,
            )
        except Exception as llm_error:
            self.display.add_message("assistant", f"LLM call failed: {llm_error}")
            new_context = await refresh_context_async(
                self.task, messages, self.display, self.client
            )
            self.messages = [{"role": "user", "content": new_context}]
            self.context_recently_refreshed = True
            return True

        msg = response.choices[0].message
        assistant_msg = {"role": "assistant", "content": msg.content or ""}
        if msg.tool_calls:
            assistant_msg["tool_calls"] = [tc.to_dict() for tc in msg.tool_calls]
        self.messages.append(assistant_msg)


        if msg.tool_calls:
            for tc in msg.tool_calls:
                args = (
                    json.loads(tc.function.arguments) if tc.function.arguments else {}
                )
                for arg in args.values():
                    rr(arg)
                tool_result = await self.run_tool(
                    {"name": tc.function.name, "id": tc.id, "input": args}
                )
                result_text_parts = []
                if isinstance(tool_result.get("content"), list):
                    for content_item in tool_result["content"]:
                        if (
                            isinstance(content_item, dict)
                            and content_item.get("type") == "text"
                            and "text" in content_item
                        ):
                            result_text_parts.append(str(content_item["text"]))
                result_text = " ".join(result_text_parts)
                self.messages.append(
                    {"role": "tool", "tool_call_id": tc.id, "content": result_text}
                )
        else:
            # No tool calls were returned; prompt the user for guidance
            self.display.add_message("assistant", msg.content or "")
            user_input = await self.display.wait_for_user_input(
                "No tool calls. Enter instructions or type 'exit' to quit: "
            )
            if user_input:
                if user_input.strip().lower() in {"exit", "quit"}:
                    return False
                self.messages.append({"role": "user", "content": user_input})

        return True<|MERGE_RESOLUTION|>--- conflicted
+++ resolved
@@ -33,13 +33,11 @@
 import asyncio # Added asyncio
 from pathlib import Path # Added Path
 from config import set_constant, get_constant, MAIN_MODEL # Added config imports
--from config import set_constant, get_constant, MAIN_MODEL # Added config imports
-+from config import set_constant, get_constant  # Added config imports
+
 load_dotenv()
 
 logger = logging.getLogger(__name__)
 
-<<<<<<< HEAD
 
 async def call_llm_for_task_revision(prompt_text: str, client: OpenAI, model: str) -> str:
     """
@@ -130,8 +128,6 @@
         return prompt_text
 
 
-=======
->>>>>>> 4f31a673
 class Agent:
     async def _revise_and_save_task(self, initial_task: str) -> str:
         """

--- conflicted
+++ resolved
@@ -102,12 +102,9 @@
         # Compile the script first so syntax errors are caught explicitly
         compiled_script = compile(script_string, "<string>", "exec")
         # Execute the script within the defined scope
-<<<<<<< HEAD
+
         exec(compiled_script, sandbox_scope)
-=======
-        script_string = script_string.replace("’", "'")
-        exec(script_string, sandbox_scope)
->>>>>>> f85a10cc
+
 
         # 5. After execution, retrieve the `result` object from the sandbox scope.
         result_object = sandbox_scope.get("result")

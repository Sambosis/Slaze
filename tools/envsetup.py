from enum import Enum
from typing import Literal, List
from pathlib import Path
import os

# type: ignore[override]
from .base import ToolResult, BaseAnthropicTool
import subprocess
import logging
from config import get_constant

# from loguru import logger as ll # Removed loguru
from rich import print as rr # Removed rich print

# Configure logging to a file # Removed loguru configuration
# ll.add(
#     "my_log_file.log",
#     rotation="500 KB",
#     level="DEBUG",
#     format="{time:YYYY-MM-DD HH:mm:ss} | {level: <8} | {module}.{function}:{line} - {message}",
# )

logger = logging.getLogger(__name__)

class ProjectCommand(str, Enum):
    """Commands supported by the ProjectSetupTool."""

    SETUP_PROJECT = "setup_project"
    ADD_DEPENDENCIES = "add_additional_depends"
    RUN_APP = "run_app"
    RUN_PROJECT = "run_project"


class ProjectSetupTool(BaseAnthropicTool):
    """
    A tool that sets up Python project environments using uv and manages script execution on Windows or Linux.
    """

    name: Literal["project_setup"] = "project_setup"
    api_type: Literal["custom"] = "custom"
    description: str = (
        "A tool for Python project management. "
        "setup_project: create a uv virtual environment and install packages. "
        "add_dependencies: install additional packages. "
        "run_app: execute a Python file using uv. "
        "run_project: run the project entry file."
    )

    def __init__(self, display=None):
        """Initialize the ProjectSetupTool instance."""
        super().__init__(display=display)
        self.display = display  # Explicitly set self.display

    def to_params(self) -> dict:
        """Convert the tool to a parameters dictionary for the API."""
        params = {
            "type": "function",
            "function": {
                "name": self.name,
                "description": self.description,
                "parameters": {
                    "type": "object",
                    "properties": {
                        "command": {
                            "type": "string",
                            "enum": [cmd.value for cmd in ProjectCommand],
                            "description": "Command to execute",
                        },
                        "environment": {
                            "type": "string",
                            "enum": ["python"],
                            "description": "Environment type (python)",
                            "default": "python",
                        },
                        "packages": {
                            "type": "array",
                            "items": {"type": "string"},
                            "description": "List of packages to install, This can be used during the setup_project command or the add_dependencies command. this should be a list of strings with each package in quotes and separated by commas, with the list enclosed in square brackets. Example: ['package1', 'package2', 'package3']",
                        },
                        "entry_filename": {
                            "type": "string",
                            "description": "Name of the file to run",
                            "default": "main.py",
                        },
                    },
                    "required": ["command"],
                },
            },
        }
        return params

    def format_output(self, data: dict) -> str:
        """Format the output data as a readable string."""
        output_lines = []
        output_lines.append(f"Command: {data['command']}")
        output_lines.append(f"Status: {data['status']}")

        if data["status"] == "error":
            output_lines.append("\nErrors:")
            output_lines.append(f"{data.get('error', 'Unknown error')}")

        if "packages_installed" in data:
            output_lines.append("\nPackages Installed:")
            for package in data["packages_installed"]:
                output_lines.append(f"- {package}")

        if "run_output" in data and data["run_output"]:
            output_lines.append("\nOutput:")
            output_lines.append(data["run_output"])

        return "\n".join(output_lines)

    def _format_terminal_output(self, cmd: list, result: subprocess.CompletedProcess = None, cwd: str = None) -> str:
        """Format subprocess call and response to look like terminal output."""
        output_lines = []
        
<<<<<<< HEAD
        # Start with console formatting
        output_lines.append("```console")
        
=======
>>>>>>> b6fd5ea7
        # Format the command with current directory if provided
        if cwd:
            output_lines.append(f"$ cd {cwd}")
        
        # Format the command
        cmd_str = " ".join(cmd)
        output_lines.append(f"$ {cmd_str}")
        
        # Add the response if provided
        if result is not None:
            if result.stdout:
<<<<<<< HEAD
                # Split stdout into lines and preserve formatting
                stdout_lines = result.stdout.rstrip().split('\n')
                output_lines.extend(stdout_lines)
            if result.stderr:
                # Split stderr into lines and preserve formatting
                stderr_lines = result.stderr.rstrip().split('\n')
                output_lines.extend(stderr_lines)
            if result.returncode != 0:
                output_lines.append(f"[Exit code: {result.returncode}]")
        
        # End console formatting
        output_lines.append("```")
        
=======
                output_lines.append(result.stdout.strip())
            if result.stderr:
                output_lines.append(result.stderr.strip())
            if result.returncode != 0:
                output_lines.append(f"[Exit code: {result.returncode}]")
        
>>>>>>> b6fd5ea7
        return "\n".join(output_lines)

    def _run_subprocess_with_display(self, cmd: list, cwd: str = None, check: bool = True, capture_output: bool = True, text: bool = True) -> subprocess.CompletedProcess:
        """Run subprocess and display terminal-like output if display is available."""
        try:
            result = subprocess.run(cmd, cwd=cwd, check=check, capture_output=capture_output, text=text)
            
            if self.display is not None:
                formatted_output = self._format_terminal_output(cmd, result, cwd)
                self.display.add_message("assistant", formatted_output)
            
            return result
        except subprocess.CalledProcessError as e:
            if self.display is not None:
                formatted_output = self._format_terminal_output(cmd, e, cwd)
                self.display.add_message("assistant", formatted_output)
            raise

    def _get_venv_executable(self, venv_dir_path: Path, executable_name: str) -> Path:
        """Gets the path to an executable in the venv's scripts/bin directory."""
        if os.name == 'nt':  # Windows
            return venv_dir_path / "Scripts" / f"{executable_name}.exe"
        else:  # POSIX (Linux, macOS)
            return venv_dir_path / "bin" / executable_name

    async def setup_project(self, packages: List[str]) -> ToolResult:
        """Set up a local Python project."""
        host_repo_dir = get_constant("REPO_DIR")
        if not host_repo_dir:
            return ToolResult(error="REPO_DIR is not configured", tool_name=self.name)

        repo_path = Path(host_repo_dir)
        installed_packages = []

        repo_path.mkdir(parents=True, exist_ok=True)
        venv_dir = repo_path / ".venv"

        try:
            if self.display is not None:
                self.display.add_message("assistant", f"Creating virtual environment in {repo_path}")

            if not venv_dir.exists():
                try:
                    self._run_subprocess_with_display(["uv", "venv"], cwd=str(repo_path))
                except subprocess.CalledProcessError as e:
                    error_result = {
                        "command": "setup_project",
                        "status": "error",
                        "error": f"Failed to create virtual environment: {e.stderr if e.stderr else str(e)}",
                        "repo_path": str(repo_path),
                    }
                    return ToolResult(
                        error=f"Failed to create virtual environment: {e.stderr if e.stderr else str(e)}",
                        message=self.format_output(error_result),
                        command="setup_project",
                        tool_name=self.name
                    )

            # Run 'uv init' directly in the project directory; no venv activation is performed here
            try:

                # run uv init if there is no pyproject.toml and uv sync if there is
                if not (repo_path / "pyproject.toml").exists():
                    self._run_subprocess_with_display(["uv", "init"], cwd=str(repo_path))
                else:
                    self._run_subprocess_with_display(["uv", "sync"], cwd=str(repo_path))
                logger.info(f"Project initialized at {repo_path}")
            except subprocess.CalledProcessError as e:
                error_result = {
                    "command": "setup_project", 
                    "status": "error",
                    "error": f"Failed to initialize project: {e.stderr if e.stderr else str(e)}",
                    "repo_path": str(repo_path),
                }
                return ToolResult(
                    error=f"Failed to initialize project: {e.stderr if e.stderr else str(e)}",
                    message=self.format_output(error_result),
                    command="setup_project",
                    tool_name=self.name
                )

            if packages:
                if isinstance(packages, str):
                    # Attempt to handle simple string list if accidentally passed
                    packages = [p.strip() for p in packages.split(',') if p.strip()]

                for package_group in packages: # packages could be a list of strings, where each string is a list of packages
                    actual_packages_to_install = []
                    if isinstance(package_group, str):
                        # Further split if a single string in the list contains multiple packages
                        # e.g. "packageA packageB" or "['packageA', 'packageB']"
                        if '[' in package_group and ']' in package_group: # Looks like a stringified list
                            try:
                                # This is a basic attempt, for more complex strings, json.loads might be better
                                # but pip install can often handle multiple package names in one command.
                                # For simplicity, we'll assume packages are space-separated if not proper list items.
                                cleaned_str = package_group.strip("[]'\" ")
                                actual_packages_to_install.extend([p.strip(" '\"") for p in cleaned_str.split(',') if p.strip(" '\"")])
                            except Exception:
                                # If parsing fails, treat the whole string as one package (or rely on pip to split)
                                actual_packages_to_install.append(package_group.strip())
                        else: # Space separated or single package
                            actual_packages_to_install.extend(package_group.split())
                    elif isinstance(package_group, list): # if it's already a list of packages
                        actual_packages_to_install.extend(package_group)
                    else: # Assuming it's a single package name
                        actual_packages_to_install.append(str(package_group))

                    for clean_pkg in actual_packages_to_install:
                        if not clean_pkg:
                            continue
                        logger.info(f"Attempting to install package: {clean_pkg} using uv")
                        try:
                            result = self._run_subprocess_with_display(["uv", "add", clean_pkg], cwd=str(repo_path))
                            installed_packages.append(clean_pkg)
                            logger.info(f"Successfully installed {clean_pkg}")
                        except subprocess.CalledProcessError as e:
                            logger.error(f"Failed to install {clean_pkg}: {e.stderr if e.stderr else str(e)}")
                            error_result = {
                                "command": "setup_project",
                                "status": "error",
                                "error": f"uv add {clean_pkg} failed: {e.stderr if e.stderr else str(e)}",
                                "repo_path": str(repo_path),
                            }
                            return ToolResult(
                                error=f"uv add {clean_pkg} failed: {e.stderr if e.stderr else str(e)}",
                                message=self.format_output(error_result),
                                command="setup_project",
                                tool_name=self.name
                            )

            rr(result)
            success_result = {
                "command": "setup_project",
                "status": "success",
                "repo_path": str(repo_path),
                "packages_installed": installed_packages,
            }
            return ToolResult(
                output="Project setup completed successfully",
                message=self.format_output(success_result),
                command="setup_project",
                tool_name=self.name
            )
        except Exception as e:
            error_message = str(e)
            error_result = {
                "command": "setup_project",
                "status": "error",
                "error": f"Failed to set up project: {error_message}",
                "repo_path": str(repo_path),
            }
            return ToolResult(
                error=f"Failed to set up project: {error_message}",
                message=self.format_output(error_result),
                command="setup_project",
                tool_name=self.name
            )

    async def add_dependencies(self, packages: List[str]) -> ToolResult:
        installed_packages = []
        repo_dir = get_constant("REPO_DIR")
        if not repo_dir:
            return ToolResult(error="REPO_DIR is not configured", tool_name=self.name)
        repo_path = Path(repo_dir)

        try:
            for i, package_item in enumerate(packages, 1):
                pkgs_to_install_this_round = []
                if isinstance(package_item, str):
                    if '[' in package_item and ']' in package_item:
                        try:
                            cleaned_str = package_item.strip("[]'\" ")
                            pkgs_to_install_this_round.extend([p.strip(" '\"") for p in cleaned_str.split(',') if p.strip(" '\"")])
                        except Exception:
                            pkgs_to_install_this_round.append(package_item.strip())
                    else:
                        pkgs_to_install_this_round.extend(package_item.split())
                elif isinstance(package_item, list):
                    pkgs_to_install_this_round.extend(package_item)
                else:
                    pkgs_to_install_this_round.append(str(package_item))

                for package in pkgs_to_install_this_round:
                    if not package:
                        continue
                    if self.display is not None:
                        self.display.add_message(
                            "assistant", f"Installing package {i}/{len(packages)}: {package} using uv"
                        )
                    try:
                        result = self._run_subprocess_with_display(["uv", "add", package], cwd=str(repo_path))
                        installed_packages.append(package)
                        if self.display is not None:
                            self.display.add_message("assistant", f"Successfully installed {package}")
                    except subprocess.CalledProcessError as e:
                        error_result = {
                            "command": "add_additional_depends",
                            "status": "error",
                            "error": e.stderr if e.stderr else str(e),
                            "repo_path": str(repo_path),
                            "packages_installed": installed_packages,
                            "packages_failed": packages[i - 1 :],
                            "failed_at": package,
                        }
                        return ToolResult(
                            error=e.stderr if e.stderr else str(e),
                            message=self.format_output(error_result),
                            command="add_additional_depends",
                            tool_name=self.name
                        )

            success_result = {
                "command": "add_additional_depends",
                "status": "success",
                "repo_path": str(repo_path),
                "packages_installed": installed_packages,
            }
            return ToolResult(
                output="Dependencies added successfully",
                message=self.format_output(success_result),
                command="add_additional_depends", 
                tool_name=self.name
            )

        except Exception as e:
            error_result = {
                "command": "add_additional_depends",
                "status": "error",
                "error": str(e),
                "repo_path": str(repo_path),
                "packages_attempted": packages,
                "packages_installed": installed_packages,
            }
            return ToolResult(
                error=str(e),
                message=self.format_output(error_result),
                command="add_additional_depends",
                tool_name=self.name
            )

    async def run_app(self, filename: str) -> ToolResult:
        """Runs a Python application locally."""
        try:
            repo_dir = get_constant("REPO_DIR")
            if not repo_dir:
                return ToolResult(error="REPO_DIR is not configured", tool_name=self.name)
            print(f"Running app at {repo_dir} with filename {filename}")
            cmd = ["uv", "run", str(filename)]
            print(f"Running command: {' '.join(cmd)} in {repo_dir}")
            try:
                result = self._run_subprocess_with_display(cmd, cwd=repo_dir, check=False)
                run_output = f"stdout: {result.stdout}\nstderr: {result.stderr}"
                logger.info(f"Run app output for {filename}:\n{run_output}")
                rr(f"Run app output for {filename}:\n{run_output}")  # Using rich print for better formatting
                return ToolResult(
                    output=result.stdout,
                    error=result.stderr if result.stderr else None,
                    message=f"App executed successfully at {repo_dir}",
                    command="run_app",
                    tool_name=self.name
                )
            except subprocess.CalledProcessError as e:
                run_output = f"stdout: {e.stdout}\nstderr: {e.stderr}"
                logger.error(f"Run app failed for {filename}:\n{run_output}")
                return ToolResult(
                    output=e.stdout,
                    error=e.stderr,
                    message=f"App execution failed at {repo_dir}",
                    command="run_app",
                    tool_name=self.name
                )
        except Exception as e:
            return ToolResult(
                error=str(e),
                message=f"Unexpected error running app at {repo_dir}",
                command="run_app",
                tool_name=self.name
            )

    async def run_project(
        self, entry_filename: str = "app.py"
        ) -> ToolResult:
        """Runs a Python project locally."""
        try:
            repo_dir = get_constant("REPO_DIR")
            if not repo_dir:
                return ToolResult(error="REPO_DIR is not configured", tool_name=self.name)
            # repo_path = _resolve_map_path(repo_dir)
            print(f"Running project at {repo_dir} with entry file {entry_filename}")

            # get the REPO_DIR constant
            cmd = ["uv", "run", str(entry_filename)]
            print(f"Running command: {' '.join(cmd)} in {repo_dir}")
            # Use subprocess to run the command in the repo_dir
            try:
                result = self._run_subprocess_with_display(cmd, cwd=repo_dir)
                return ToolResult(
                    output=result.stdout,
                    error=result.stderr if result.stderr else None,
                    message=f"Project executed successfully at {repo_dir}",
                    command="run_project",
                    tool_name=self.name
                )
            except subprocess.CalledProcessError as e:
                return ToolResult(
                    output=e.stdout,
                    error=e.stderr,
                    message=f"Project execution failed at {repo_dir}",
                    command="run_project",
                    tool_name=self.name
                )

        except Exception as e:
            if self.display is not None:
                self.display.add_message(
                    "assistant", f"ProjectSetupTool error: {str(e)}"
                )
            return ToolResult(
                error=f"Failed to execute run_project: {str(e)}",
                message=f"Unexpected error running project at {repo_dir}",
                command="run_project",
                tool_name=self.name
            )

    async def __call__(
        self,
        *,
        command: ProjectCommand,
        environment: str = "python",
        packages: List[str] | None = None,
        entry_filename: str = "app.py",
        **kwargs,
    ) -> ToolResult:  # type: ignore[override]
        """Executes the specified command for project management."""
        try:
            # Handle both string and Enum types for command
            if hasattr(command, "value"):
                command_value = command.value
            else:
                # If command is a string, try to convert it to an Enums
                try:
                    command = ProjectCommand(command)
                    command_value = command.value
                except ValueError:
                    # If conversion fails, return an error
                    return ToolResult(
                        error=f"Unknown command: {command}", tool_name=self.name
                    )

            # Set default packages if not provided
            if packages is None:
                packages = []

            # Use repository directory as project path
            repo_dir = get_constant("REPO_DIR")
            if not repo_dir:
                return ToolResult(error="REPO_DIR is not configured", tool_name=self.name)
            if command == ProjectCommand.SETUP_PROJECT:
                result = await self.setup_project(packages)

            elif command == ProjectCommand.ADD_DEPENDENCIES:
                result = await self.add_dependencies(packages)

            elif command == ProjectCommand.RUN_APP:
                result = await self.run_app(entry_filename)

            elif command == ProjectCommand.RUN_PROJECT:
                result = await self.run_project(entry_filename)

            else:
                return ToolResult(error=f"Unknown command: {command_value}", tool_name=self.name)

            return result

        except Exception as e:
            logger.exception(f"Exception in ProjectSetupTool __call__ for command {command if 'command' in locals() else 'unknown'}")
            err_msg = f"Failed to execute {command.value if hasattr(command, 'value') else command}: {str(e)}"
            if self.display is not None:
                self.display.add_message(
                    "assistant", f"ProjectSetupTool error: {err_msg}"
                )
            return ToolResult(error=err_msg, tool_name=self.name)<|MERGE_RESOLUTION|>--- conflicted
+++ resolved
@@ -114,12 +114,9 @@
         """Format subprocess call and response to look like terminal output."""
         output_lines = []
         
-<<<<<<< HEAD
         # Start with console formatting
         output_lines.append("```console")
         
-=======
->>>>>>> b6fd5ea7
         # Format the command with current directory if provided
         if cwd:
             output_lines.append(f"$ cd {cwd}")
@@ -131,7 +128,6 @@
         # Add the response if provided
         if result is not None:
             if result.stdout:
-<<<<<<< HEAD
                 # Split stdout into lines and preserve formatting
                 stdout_lines = result.stdout.rstrip().split('\n')
                 output_lines.extend(stdout_lines)
@@ -145,14 +141,6 @@
         # End console formatting
         output_lines.append("```")
         
-=======
-                output_lines.append(result.stdout.strip())
-            if result.stderr:
-                output_lines.append(result.stderr.strip())
-            if result.returncode != 0:
-                output_lines.append(f"[Exit code: {result.returncode}]")
-        
->>>>>>> b6fd5ea7
         return "\n".join(output_lines)
 
     def _run_subprocess_with_display(self, cmd: list, cwd: str = None, check: bool = True, capture_output: bool = True, text: bool = True) -> subprocess.CompletedProcess:
@@ -197,6 +185,7 @@
             if not venv_dir.exists():
                 try:
                     self._run_subprocess_with_display(["uv", "venv"], cwd=str(repo_path))
+                    self._run_subprocess_with_display(["uv", "venv"], cwd=str(repo_path))
                 except subprocess.CalledProcessError as e:
                     error_result = {
                         "command": "setup_project",
@@ -217,7 +206,9 @@
                 # run uv init if there is no pyproject.toml and uv sync if there is
                 if not (repo_path / "pyproject.toml").exists():
                     self._run_subprocess_with_display(["uv", "init"], cwd=str(repo_path))
+                    self._run_subprocess_with_display(["uv", "init"], cwd=str(repo_path))
                 else:
+                    self._run_subprocess_with_display(["uv", "sync"], cwd=str(repo_path))
                     self._run_subprocess_with_display(["uv", "sync"], cwd=str(repo_path))
                 logger.info(f"Project initialized at {repo_path}")
             except subprocess.CalledProcessError as e:
@@ -345,13 +336,17 @@
                         )
                     try:
                         result = self._run_subprocess_with_display(["uv", "add", package], cwd=str(repo_path))
+                    try:
+                        result = self._run_subprocess_with_display(["uv", "add", package], cwd=str(repo_path))
                         installed_packages.append(package)
                         if self.display is not None:
                             self.display.add_message("assistant", f"Successfully installed {package}")
                     except subprocess.CalledProcessError as e:
+                    except subprocess.CalledProcessError as e:
                         error_result = {
                             "command": "add_additional_depends",
                             "status": "error",
+                            "error": e.stderr if e.stderr else str(e),
                             "error": e.stderr if e.stderr else str(e),
                             "repo_path": str(repo_path),
                             "packages_installed": installed_packages,
@@ -359,6 +354,7 @@
                             "failed_at": package,
                         }
                         return ToolResult(
+                            error=e.stderr if e.stderr else str(e),
                             error=e.stderr if e.stderr else str(e),
                             message=self.format_output(error_result),
                             command="add_additional_depends",
@@ -405,6 +401,7 @@
             print(f"Running command: {' '.join(cmd)} in {repo_dir}")
             try:
                 result = self._run_subprocess_with_display(cmd, cwd=repo_dir, check=False)
+                result = self._run_subprocess_with_display(cmd, cwd=repo_dir, check=False)
                 run_output = f"stdout: {result.stdout}\nstderr: {result.stderr}"
                 logger.info(f"Run app output for {filename}:\n{run_output}")
                 rr(f"Run app output for {filename}:\n{run_output}")  # Using rich print for better formatting
@@ -449,6 +446,7 @@
             print(f"Running command: {' '.join(cmd)} in {repo_dir}")
             # Use subprocess to run the command in the repo_dir
             try:
+                result = self._run_subprocess_with_display(cmd, cwd=repo_dir)
                 result = self._run_subprocess_with_display(cmd, cwd=repo_dir)
                 return ToolResult(
                     output=result.stdout,
